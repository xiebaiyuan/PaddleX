--- conflicted
+++ resolved
@@ -31,11 +31,7 @@
     install_requires=[
         "pycocotools;platform_system!='Windows'", 'pyyaml', 'colorama', 'tqdm',
         'paddleslim==2.1.0', 'visualdl>=2.1.1', 'shapely>=1.7.0',
-<<<<<<< HEAD
         'opencv-python', 'scipy', 'lap', 'motmetrics', 'scikit-learn==0.23.2'
-=======
-        'opencv-python', 'scipy', 'lap', 'motmetrics'
->>>>>>> dba48883
     ],
     classifiers=[
         "Programming Language :: Python :: 3",
