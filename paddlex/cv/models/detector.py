--- conflicted
+++ resolved
@@ -192,7 +192,6 @@
             resume_checkpoint(str or None, optional): The path of the checkpoint to resume training from.
                 If None, no training checkpoint will be resumed. At most one of `resume_checkpoint` and
                 `pretrain_weights` can be set simultaneously. Defaults to None.
-
         """
         if self.status == 'Infer':
             logging.error(
@@ -340,7 +339,6 @@
                 configuration will be used. Defaults to None.
             resume_checkpoint(str or None, optional): The path of the checkpoint to resume quantization-aware training
                 from. If None, no training checkpoint will be resumed. Defaults to None.
-
         """
         self._prepare_qat(quant_config)
         self.train(
@@ -378,10 +376,8 @@
             metric({'VOC', 'COCO', None}, optional):
                 Evaluation metric. If None, determine the metric according to the dataset format. Defaults to None.
             return_details(bool, optional): Whether to return evaluation details. Defaults to False.
-
         Returns:
             collections.OrderedDict with key-value pairs: {"mAP(0.50, 11point)":`mean average precision`}.
-
         """
 
         if metric is None:
@@ -477,7 +473,6 @@
                 meaning all images to be predicted as a mini-batch.
             transforms(paddlex.transforms.Compose or None, optional):
                 Transforms for inputs. If None, the transforms for evaluation process will be used. Defaults to None.
-
         Returns:
             If img_file is a string or np.array, the result is a list of dict with key-value pairs:
             {"category_id": `category_id`, "category": `category`, "bbox": `[x, y, w, h]`, "score": `score`}.
@@ -487,7 +482,6 @@
             bbox(list): bounding box in [x, y, w, h] format
             score(str): confidence
             mask(dict): Only for instance segmentation task. Mask of the object in RLE format
-
         """
         if transforms is None and not hasattr(self, 'test_transforms'):
             raise Exception("transforms need to be defined, now is None.")
@@ -517,10 +511,6 @@
         batch_transforms = self._compose_batch_transform(transforms, 'test')
         batch_samples = batch_transforms(batch_samples)
         if to_tensor:
-<<<<<<< HEAD
-            for k, v in batch_samples.items():
-                batch_samples[k] = paddle.to_tensor(v)
-=======
             if isinstance(batch_samples, dict):
                 for k in batch_samples:
                     batch_samples[k] = paddle.to_tensor(batch_samples[k])
@@ -529,7 +519,6 @@
                     for k in sample:
                         sample[k] = paddle.to_tensor(sample[k])
 
->>>>>>> 90aacf1e
         return batch_samples
 
     def _postprocess(self, batch_pred):
@@ -1308,7 +1297,6 @@
                 drop_block=use_drop_block)
 
             loss = ppdet.modeling.YOLOv3Loss(
-<<<<<<< HEAD
                 num_classes=num_classes,
                 ignore_thresh=ignore_threshold,
                 downsample=downsample_ratios,
@@ -1325,24 +1313,6 @@
                 anchors=anchors,
                 anchor_masks=anchor_masks,
                 num_classes=num_classes,
-=======
-                num_classes=num_classes,
-                ignore_thresh=ignore_threshold,
-                downsample=downsample_ratios,
-                label_smooth=label_smooth,
-                scale_x_y=scale_x_y,
-                iou_loss=ppdet.modeling.IouLoss(
-                    loss_weight=2.5, loss_square=True)
-                if use_iou_loss else None,
-                iou_aware_loss=ppdet.modeling.IouAwareLoss(loss_weight=1.0)
-                if use_iou_aware else None)
-
-            yolo_head = ppdet.modeling.YOLOv3Head(
-                in_channels=[i.channels for i in neck.out_shape],
-                anchors=anchors,
-                anchor_masks=anchor_masks,
-                num_classes=num_classes,
->>>>>>> 90aacf1e
                 loss=loss,
                 iou_aware=use_iou_aware)
 
@@ -1452,7 +1422,6 @@
                 spp=use_spp)
 
             loss = ppdet.modeling.YOLOv3Loss(
-<<<<<<< HEAD
                 num_classes=num_classes,
                 ignore_thresh=ignore_threshold,
                 downsample=downsample_ratios,
@@ -1469,24 +1438,6 @@
                 anchors=anchors,
                 anchor_masks=anchor_masks,
                 num_classes=num_classes,
-=======
-                num_classes=num_classes,
-                ignore_thresh=ignore_threshold,
-                downsample=downsample_ratios,
-                label_smooth=label_smooth,
-                scale_x_y=scale_x_y,
-                iou_loss=ppdet.modeling.IouLoss(
-                    loss_weight=2.5, loss_square=True)
-                if use_iou_loss else None,
-                iou_aware_loss=ppdet.modeling.IouAwareLoss(loss_weight=1.0)
-                if use_iou_aware else None)
-
-            yolo_head = ppdet.modeling.YOLOv3Head(
-                in_channels=[i.channels for i in neck.out_shape],
-                anchors=anchors,
-                anchor_masks=anchor_masks,
-                num_classes=num_classes,
->>>>>>> 90aacf1e
                 loss=loss,
                 iou_aware=use_iou_aware,
                 iou_aware_factor=.5)
