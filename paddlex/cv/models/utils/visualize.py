--- conflicted
+++ resolved
@@ -14,16 +14,13 @@
 
 import os
 import cv2
+import colorsys
 import numpy as np
-<<<<<<< HEAD
 import matplotlib as mpl
+import matplotlib.pyplot as plt
 import matplotlib.figure as mplfigure
 import matplotlib.colors as mplc
 from matplotlib.backends.backend_agg import FigureCanvasAgg
-=======
-import matplotlib.pyplot as plt
-from PIL import Image, ImageDraw
->>>>>>> ece29fe5
 
 import paddlex.utils.logging as logging
 from .detection_eval import fixed_linspace, backup_linspace, loadRes
@@ -41,12 +38,8 @@
         if not os.path.exists(save_dir):
             os.makedirs(save_dir)
         out_path = os.path.join(save_dir, 'visualize_{}'.format(image_name))
-<<<<<<< HEAD
         cv2.imwrite(out_path, image)
-=======
-        image.save(out_path, quality=95)
         logging.info('The visualized result is saved as {}'.format(out_path))
->>>>>>> ece29fe5
     else:
         return image
 
@@ -136,6 +129,18 @@
 
 def draw_bbox_mask(image, results, threshold=0.5):
     # refer to  https://github.com/facebookresearch/detectron2/blob/master/detectron2/utils/visualizer.py
+    def _change_color_brightness(color, brightness_factor):
+        assert brightness_factor >= -1.0 and brightness_factor <= 1.0
+        color = mplc.to_rgb(color)
+        polygon_color = colorsys.rgb_to_hls(*mplc.to_rgb(color))
+        modified_lightness = polygon_color[1] + (
+            brightness_factor * polygon_color[1])
+        modified_lightness = 0.0 if modified_lightness < 0.0 else modified_lightness
+        modified_lightness = 1.0 if modified_lightness > 1.0 else modified_lightness
+        modified_color = colorsys.hls_to_rgb(
+            polygon_color[0], modified_lightness, polygon_color[2])
+        return modified_color
+
     _SMALL_OBJECT_AREA_THRESH = 1000
     # setup figure
     width, height = image.shape[1], image.shape[0]
@@ -190,19 +195,18 @@
                 fill=False,
                 edgecolor=color,
                 linewidth=linewidth * scale,
-                alpha=0.5,
+                alpha=0.8,
                 linestyle="-",
             ))
 
         # draw mask
         if 'mask' in dt:
             mask = dt['mask']
-<<<<<<< HEAD
             mask = np.ascontiguousarray(mask)
             res = cv2.findContours(
                 mask.astype("uint8"), cv2.RETR_CCOMP, cv2.CHAIN_APPROX_NONE)
             hierarchy = res[-1]
-            alpha = 0.75
+            alpha = 0.5
             if hierarchy is not None:
                 has_holes = (hierarchy.reshape(-1, 4)[:, 3] >= 0).sum() > 0
                 res = res[-2]
@@ -236,7 +240,7 @@
         text = "{} {:.2f}".format(cname, score)
         color = np.maximum(list(mplc.to_rgb(color)), 0.2)
         color[np.argmax(color)] = max(0.8, np.max(color))
-
+        color = _change_color_brightness(color, brightness_factor=0.7)
         ax.text(
             text_pos[0],
             text_pos[1],
@@ -273,15 +277,6 @@
     visualized_image = visualized_image.astype("uint8")
 
     return visualized_image
-=======
-            color_mask = np.array(color_map[labels.index(
-                dt['category'])]).astype('float32')
-            img_array = np.array(image).astype('float32')
-            idx = np.nonzero(mask)
-            img_array[idx[0], idx[1], :] *= 1.0 - alpha
-            img_array[idx[0], idx[1], :] += alpha * color_mask
-            image = Image.fromarray(img_array.astype('uint8'))
-    return image
 
 
 def draw_pr_curve(eval_details_file=None,
@@ -407,5 +402,4 @@
         os.makedirs(save_dir)
     cal_pr(coco, pred_bbox, iou_thresh, save_dir, style='bbox')
     if pred_mask is not None:
-        cal_pr(coco, pred_mask, iou_thresh, save_dir, style='segm')
->>>>>>> ece29fe5
+        cal_pr(coco, pred_mask, iou_thresh, save_dir, style='segm')